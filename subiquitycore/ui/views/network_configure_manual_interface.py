# Copyright 2015 Canonical, Ltd.
#
# This program is free software: you can redistribute it and/or modify
# it under the terms of the GNU Affero General Public License as
# published by the Free Software Foundation, either version 3 of the
# License, or (at your option) any later version.
#
# This program is distributed in the hope that it will be useful,
# but WITHOUT ANY WARRANTY; without even the implied warranty of
# MERCHANTABILITY or FITNESS FOR A PARTICULAR PURPOSE.  See the
# GNU Affero General Public License for more details.
#
# You should have received a copy of the GNU Affero General Public License
# along with this program.  If not, see <http://www.gnu.org/licenses/>.

import logging
import ipaddress

from urwid import connect_signal, Text

from subiquitycore.view import BaseView
from subiquitycore.ui.buttons import done_btn, menu_btn, cancel_btn
from subiquitycore.ui.container import Columns, ListBox, Pile
from subiquitycore.ui.interactive import StringEditor
from subiquitycore.ui.utils import Color, Padding
from subiquitycore.ui.validation import Toggleable, ValidatingWidgetSet


log = logging.getLogger('subiquitycore.network.network_configure_ipv4_interface')


def _validator_from_cleaner(cleaner):
    def validator():
        try:
            cleaner()
        except ValueError as v:
            return str(v)
    return validator


class BaseNetworkConfigureManualView(BaseView):

    def __init__(self, model, controller, name):
        self.model = model
        self.controller = controller
        self.dev = self.model.get_netdev_by_name(name)
        self.is_gateway = False
        self.subnet_input = StringEditor(caption="")  # FIXME: ipaddr_editor
        self.address_input = StringEditor(caption="")  # FIXME: ipaddr_editor
        configured_addresses = self.dev.configured_ip_addresses_for_version(self.ip_version)
        if configured_addresses:
            addr = ipaddress.ip_interface(configured_addresses[0])
            self.subnet_input.value = str(addr.network)
            self.address_input.value = str(addr.ip)
        self.gateway_input = StringEditor(caption="")  # FIXME: ipaddr_editor
        configured_gateway = self.dev.configured_gateway_for_version(self.ip_version)
        if configured_gateway:
            self.gateway_input.value = configured_gateway
        self.nameserver_input = StringEditor(caption="")  # FIXME: ipaddr_list_editor
        self.nameserver_input.value = ', '.join(self.dev.configured_nameservers)
        self.searchdomains_input = StringEditor(caption="")  # FIXME: ipaddr_list_editor
        self.searchdomains_input.value = ', '.join(self.dev.configured_searchdomains)
        self.error = Text("", align='center')
        #self.set_as_default_gw_button = Pile(self._build_set_as_default_gw_button())
        self.buttons = self._build_buttons()
        body = [
            Padding.center_79(self._build_iface_inputs()),
            #Padding.line_break(""),
            #Padding.center_79(self.set_as_default_gw_button),
            Padding.line_break(""),
            Padding.center_90(Color.info_error(self.error)),
            Padding.line_break(""),
            Padding.fixed_10(self.buttons)
        ]
        super().__init__(ListBox(body))

    def refresh_model_inputs(self):
        try:
            self.dev = self.model.get_netdev_by_name(self.dev.name)
        except KeyError:
            # The interface is gone
            self.controller.prev_view()
            self.controller.prev_view()
            return

    def _vws(self, caption, input, help, validator=None):
        text = Text(caption, align="right")
        decorated = Toggleable(input, 'string_input')
        captioned = Columns(
                [
<<<<<<< HEAD
                    ("weight", 0.2, text),
                    ("weight", 0.3,
                     Color.string_input(input,
                                        focus_map="string_input focus")),
                    ("weight", 0.5, Text(help))
                ], dividechars=2
            )
        return ValidatingWidgetSet(captioned, decorated, input, validator)

    def _build_iface_inputs(self):
        self.all_vws = [
            self._vws("Subnet:", self.subnet_input, "CIDR e.g. %s"%(self.example_address,),
                          _validator_from_cleaner(self._clean_subnet)),
            self._vws("Address:", self.address_input, "",
                          _validator_from_cleaner(self._clean_address)),
            self._vws("Gateway:", self.gateway_input, "",
                          _validator_from_cleaner(self._clean_gateway)),
            self._vws("Name servers:", self.nameserver_input, "IP addresses, comma separated",
                          _validator_from_cleaner(self._clean_nameservers)),
            self._vws("Search domains:", self.searchdomains_input, "Domains, comma separated"),
=======
                    ("weight", 0.2, Text("Subnet:")),
                    ("weight", 0.3, Color.string_input(self.subnet_input)),
                    ("weight", 0.5, Text("CIDR e.g. %s"%(self.example_address,)))
                ], dividechars=2
            ),
            Columns(
                [
                    ("weight", 0.2, Text("Address:")),
                    ("weight", 0.3, Color.string_input(self.address_input)),
                    ("weight", 0.5, Text(""))
                ], dividechars=2
            ),
            Columns(
                [
                    ("weight", 0.2, Text("Gateway:")),
                    ("weight", 0.3, Color.string_input(self.gateway_input)),
                    ("weight", 0.5, Text(""))
                ], dividechars=2
            ),
            Columns(
                [
                    ("weight", 0.2, Text("Name servers:")),
                    ("weight", 0.3, Color.string_input(self.nameserver_input)),
                    ("weight", 0.5, Text("IP addresses, comma separated"))
                ], dividechars=2
            ),
            Columns(
                [
                    ("weight", 0.2, Text("Search domains:")),
                    ("weight", 0.3, Color.string_input(self.searchdomains_input)),
                    ("weight", 0.5, Text("Domains, comma separated"))
                ], dividechars=2
            ),
>>>>>>> 91c9bc66
        ]
        for vw in self.all_vws:
            connect_signal(vw, 'validated', self._validated)
        return Pile(self.all_vws)

    def _clean_subnet(self):
        subnet = self.subnet_input.value
        if '/' not in subnet:
            raise ValueError("should be in CIDR form (xx.xx.xx.xx/yy)")
        return self.ip_network_cls(subnet)

    def _clean_address(self):
        address = self.ip_address_cls(self.address_input.value)
        try:
            subnet = self._clean_subnet()
        except ValueError:
            return
        if address not in subnet:
            raise ValueError("'%s' is not contained in '%s'" % (address, subnet))
        return address

    def _clean_gateway(self):
        return self.ip_address_cls(self.gateway_input.value)

    def _clean_nameservers(self):
        nameservers = []
        for ns in self.nameserver_input.value.split(','):
            ns = ns.strip()
            if ns:
                nameservers.append(ipaddress.ip_address(ns.strip()))
        return nameservers

    def _validated(self, sender):
        error = False
        for w in self.all_vws:
            if w.has_error():
                error = True
                break
        if error:
            self.buttons[0].disable()
            self.buttons.focus_position = 1
        else:
            self.buttons[0].enable()

    def _build_set_as_default_gw_button(self):
        devs = self.model.get_all_netdevs()

        self.is_gateway = self.model.v4_gateway_dev == self.dev.name

        if not self.is_gateway and len(devs) > 1:
            btn = menu_btn(label="Set this as default gateway",
                           on_press=self.set_default_gateway)
        else:
            btn = Text("This will be your default gateway")

        return [btn]

    def set_default_gateway(self, button):
        if self.gateway_input.value:
            try:
                self.model.set_default_v4_gateway(self.dev.name,
                                                  self.gateway_input.value)
                self.is_gateway = True
                self.set_as_default_gw_button.contents = \
                    [ (obj, ('pack', None)) \
                           for obj in self._build_set_as_default_gw_button() ]
            except ValueError:
                # FIXME: set error message UX ala identity
                pass

    def _build_buttons(self):
        cancel = cancel_btn(on_press=self.cancel)
        done = done_btn(on_press=self.done)

        buttons = [
<<<<<<< HEAD
            Toggleable(done, 'button'),
            Color.button(cancel, focus_map='button focus')
=======
            Color.button(done),
            Color.button(cancel)
>>>>>>> 91c9bc66
        ]
        return Pile(buttons)

    def done(self, btn):
        searchdomains = []
        for sd in self.searchdomains_input.value.split(','):
            sd = sd.strip()
            if sd:
                searchdomains.append(sd.strip())
        # XXX this converting from and to and from strings thing is a bit out of hand.
        result = {
            'network': str(self._clean_subnet()),
            'address': str(self._clean_address()),
            'gateway': str(self._clean_gateway()),
            'nameservers': map(str, self._clean_nameservers()),
            'searchdomains': searchdomains,
        }
        self.dev.remove_ip_networks_for_version(self.ip_version)
        self.dev.remove_nameservers()
        self.dev.add_network(self.ip_version, result)

        # return
        self.controller.prev_view()

    def cancel(self, button):
        self.model.default_gateway = None
        self.controller.prev_view()

class NetworkConfigureIPv4InterfaceView(BaseNetworkConfigureManualView):
    ip_version = 4
    ip_address_cls = ipaddress.IPv4Address
    ip_network_cls = ipaddress.IPv4Network
    example_address = '192.168.9.0/24'


class NetworkConfigureIPv6InterfaceView(BaseNetworkConfigureManualView):
    ip_version = 6
    ip_address_cls = ipaddress.IPv6Address
    ip_network_cls = ipaddress.IPv6Network
    example_address = 'fde4:8dba:82e1::/64'<|MERGE_RESOLUTION|>--- conflicted
+++ resolved
@@ -88,13 +88,9 @@
         decorated = Toggleable(input, 'string_input')
         captioned = Columns(
                 [
-<<<<<<< HEAD
                     ("weight", 0.2, text),
-                    ("weight", 0.3,
-                     Color.string_input(input,
-                                        focus_map="string_input focus")),
+                    ("weight", 0.3, Color.string_input(input)),
                     ("weight", 0.5, Text(help))
-                ], dividechars=2
             )
         return ValidatingWidgetSet(captioned, decorated, input, validator)
 
@@ -109,41 +105,6 @@
             self._vws("Name servers:", self.nameserver_input, "IP addresses, comma separated",
                           _validator_from_cleaner(self._clean_nameservers)),
             self._vws("Search domains:", self.searchdomains_input, "Domains, comma separated"),
-=======
-                    ("weight", 0.2, Text("Subnet:")),
-                    ("weight", 0.3, Color.string_input(self.subnet_input)),
-                    ("weight", 0.5, Text("CIDR e.g. %s"%(self.example_address,)))
-                ], dividechars=2
-            ),
-            Columns(
-                [
-                    ("weight", 0.2, Text("Address:")),
-                    ("weight", 0.3, Color.string_input(self.address_input)),
-                    ("weight", 0.5, Text(""))
-                ], dividechars=2
-            ),
-            Columns(
-                [
-                    ("weight", 0.2, Text("Gateway:")),
-                    ("weight", 0.3, Color.string_input(self.gateway_input)),
-                    ("weight", 0.5, Text(""))
-                ], dividechars=2
-            ),
-            Columns(
-                [
-                    ("weight", 0.2, Text("Name servers:")),
-                    ("weight", 0.3, Color.string_input(self.nameserver_input)),
-                    ("weight", 0.5, Text("IP addresses, comma separated"))
-                ], dividechars=2
-            ),
-            Columns(
-                [
-                    ("weight", 0.2, Text("Search domains:")),
-                    ("weight", 0.3, Color.string_input(self.searchdomains_input)),
-                    ("weight", 0.5, Text("Domains, comma separated"))
-                ], dividechars=2
-            ),
->>>>>>> 91c9bc66
         ]
         for vw in self.all_vws:
             connect_signal(vw, 'validated', self._validated)
@@ -219,13 +180,8 @@
         done = done_btn(on_press=self.done)
 
         buttons = [
-<<<<<<< HEAD
             Toggleable(done, 'button'),
-            Color.button(cancel, focus_map='button focus')
-=======
-            Color.button(done),
             Color.button(cancel)
->>>>>>> 91c9bc66
         ]
         return Pile(buttons)
 
