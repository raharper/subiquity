--- conflicted
+++ resolved
@@ -84,12 +84,7 @@
             Text(""),
             Text("AVAILABLE DEVICES"),
             Text(""),
-<<<<<<< HEAD
-            self._build_available_inputs(),
-=======
             Padding.push_4(self._build_available_inputs()),
-            Text(""),
->>>>>>> 2ef673c4
             #self._build_menu(),
             #Text(""),
             #Text("USED DISKS"),
@@ -97,8 +92,7 @@
             #self._build_used_disks(),
             #Text(""),
         ]
-<<<<<<< HEAD
-        self.lb = Padding.center_90(ListBox(self.body))
+        self.lb = Padding.center_95(ListBox(self.body))
         self.footer = Pile([
                 Text(""),
                 Padding.fixed_10(self._build_buttons()),
@@ -110,12 +104,6 @@
         if self.model.can_install():
             self.frame.focus_position = 1
         super().__init__(self.frame)
-=======
-        w = ListBox(self.body)
-        if self.model.can_install():
-            w.set_focus_path([len(self.body)-1, 0])
-        super().__init__(Padding.center_95(w))
->>>>>>> 2ef673c4
         log.debug('FileSystemView init complete()')
 
     def _build_used_disks(self):
